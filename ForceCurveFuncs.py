--- conflicted
+++ resolved
@@ -657,11 +657,7 @@
         if debugger:
             print (f"rejeciton cutoff for mask length: {rejection_cutoff}")
             print (f'Num in Partition_mask: {np.sum(Partition_mask)}, num in gradient_mask: {np.sum(gradient_mask)}, num in mask: {np.sum(mask)}')
-<<<<<<< HEAD
             debugger.plot(curves=[[X[mask], Y[mask]]], labels=['Removebaseline mask'], clear=False)
-=======
-            #debugger.plot(debug=True, curves=[[X[mask], Y[mask]]], labels=['Removebaseline mask'], clear=False)
->>>>>>> b9fdb93e
         return None, None
 
 
